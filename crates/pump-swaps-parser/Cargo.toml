--- conflicted
+++ resolved
@@ -1,10 +1,6 @@
 [package]
 name = "yellowstone-vixen-pump-swaps-parser"
-<<<<<<< HEAD
-version = "0.5.2"
-=======
 version.workspace = true
->>>>>>> f68e8fce
 edition.workspace = true
 description = "Vixen program parser for Pump Swaps program"
 license.workspace = true
