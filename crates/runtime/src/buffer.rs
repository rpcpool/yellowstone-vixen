use std::{net::SocketAddr, pin::pin, sync::Arc};

use futures_util::{Stream, StreamExt};
use tokio::sync::oneshot;
use topograph::{
    executor::{Executor, Nonblock, Tokio},
    prelude::*,
};
use tracing::warn;
<<<<<<< HEAD
use vixen_core::InstructionUpdate;
=======
use warp::Filter;
>>>>>>> e77e8970
use yellowstone_grpc_proto::{
    geyser::{subscribe_update::UpdateOneof, SubscribeUpdate},
    tonic::Status,
};
use yellowstone_vixen_core::{AccountUpdate, TransactionUpdate, UpdateType};

use crate::{
    handler::DynHandlerPack,
    metrics::{Metrics, MetricsBackend},
    yellowstone, HandlerManagers,
};

#[derive(Default, Debug, Clone, Copy, clap::Args, serde::Deserialize)]
#[serde(rename_all = "kebab-case")]
pub struct BufferOpts {
    pub jobs: Option<usize>,
}

pub struct Buffer(oneshot::Receiver<crate::Error>);

impl Buffer {
    // TODO: use never
    #[inline]
    pub async fn wait_for_stop(self) -> Result<std::convert::Infallible, crate::Error> {
        self.0
            .await
            .map_err(|_| crate::Error::ClientHangup)
            .and_then(Err)
    }
}

pub fn run_yellowstone<
    I,
    T,
    S: Stream<Item = Result<SubscribeUpdate, Status>> + 'static,
    A: DynHandlerPack<AccountUpdate> + Send + Sync + 'static,
    X: DynHandlerPack<TransactionUpdate> + Send + Sync + 'static,
    M: MetricsBackend,
>(
    opts: BufferOpts,
    client: yellowstone::YellowstoneStream<I, T, S>,
    manager: HandlerManagers<A, X>,
    metrics: Metrics<M>,
) -> Buffer {
    let BufferOpts { jobs } = opts;

    let manager = Arc::new(manager);
    let metrics = Arc::new(metrics);
    #[cfg(feature = "prometheus")]
    let metrics_clone = Arc::clone(&metrics);
    #[cfg(feature = "prometheus")]
    tokio::task::spawn_local(async {
        use prometheus::{Encoder, TextEncoder};
        let route = warp::path("metrics").map(move || {
            let encoder = TextEncoder::new();
            let response = metrics_clone
                .gather_metrics_data()
                .unwrap_or(String::from("no metrics data available"));
            warp::reply::with_header(response, "Content-Type", encoder.format_type())
        });

        // Serve the route
        println!("Prometheus Metrics server running on port 3030");
        let addr: SocketAddr = ([0, 0, 0, 0], 3030).into();
        warp::serve(route).run(addr).await;
    });

    let metrics_clone = Arc::clone(&metrics);

    let exec = Executor::builder(Nonblock(Tokio))
        .num_threads(jobs)
        .build(move |update, _| {
            let manager = Arc::clone(&manager);
            let metrics = Arc::clone(&metrics_clone);
            async move {
                let SubscribeUpdate {
                    filters,
                    update_oneof,
                } = update;
                let Some(update) = update_oneof else { return };

                match update {
                    UpdateOneof::Account(a) => {
                        manager
                            .account
                            .get_handlers(&filters)
                            .run(&a, &metrics)
                            .await;
                    },
                    // UpdateOneof::Transaction(t) => {
                    //     manager
                    //         .instruction
                    //         .get_handlers(&filters)
                    //         .run(&t, &metrics)
                    //         .await;
                    // manager
                    //     .transaction
                    //     .get_handlers(&filters)
                    //     .run(&t, &metrics)
                    //     .await;
                    // },
                    var => warn!(?var, "Unknown update variant"),
                }
            }
        })
        .unwrap_or_else(|i| match i {});

    let (tx, rx) = oneshot::channel();

    tokio::task::spawn_local(async move {
        let mut stream = pin!(client.stream);
        while let Some(update) = stream.next().await {
            match update {
                Ok(u) => {
                    if let Some(ty) = UpdateType::get(&u.update_oneof) {
                        metrics.inc_received(ty);
                    }
                    exec.push(u);
                },
                Err(e) => {
                    tx.send(e.into()).unwrap_or_else(|err| {
                        warn!(%err, "Yellowstone stream returned an error after stop requested");
                    });
                    return;
                },
            }
        }

        tx.send(crate::Error::ServerHangup).unwrap_or_else(|_| {
            warn!("Yellowstone client and server both hung up");
        });
    });

    Buffer(rx)
}<|MERGE_RESOLUTION|>--- conflicted
+++ resolved
@@ -7,11 +7,8 @@
     prelude::*,
 };
 use tracing::warn;
-<<<<<<< HEAD
 use vixen_core::InstructionUpdate;
-=======
 use warp::Filter;
->>>>>>> e77e8970
 use yellowstone_grpc_proto::{
     geyser::{subscribe_update::UpdateOneof, SubscribeUpdate},
     tonic::Status,
