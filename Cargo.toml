[workspace]
members = ["crates/*", "examples/*"]
exclude = []
resolver = "2"

[workspace.package]
authors = ["Triton One", "ABK-Labs"]
edition = "2021"
license = "MIT"
repository = "https://github.com/rpcpool/yellowstone-vixen"
publish = false


[workspace.dependencies]
async-trait = "^0.1"
borsh = "^1.0.0"
bs58 = "^0.5.1"
bytesize = "^2.0.0"
clap = "^4.5.4"
futures = "^0.3.31"
futures-channel = "^0.3.31"
futures-util = "^0.3.31"
num-derive = "^0.4.0"
num-traits = "^0.2.0"
opentelemetry = "^0.24.0"
pin-project-lite = "^0.2.0"
prometheus = "^0.14.0"
prost = "^0.13.1"
prost-build = "^0.13.1"
prost-types = "^0.13.1"
protobuf-src = "^1.0.0"
regex = "^1.11.0"
rustls = "^0.23.0"
serde = "^1.0.198"
serde_json = "^1.0.0"
smallvec = "^1.14.0"
solana-account = "^2.2.0"
solana-accounts-db = "^2.2.0"
solana-account-decoder-client-types = "^2.2.0"
solana-client = "^2.2.0"
solana-commitment-config = "^2.2.0"
solana-sdk = "^2.2.0"
solana-rpc-client-api = "^2.2.0"
solana-account-info = "^2.2.0"
solana-cpi = "^2.2.0"
solana-decode-error = "^2.2.0"
solana-pubkey = "^2.2.0"
solana-instruction = "^2.2.0"
solana-msg = "^2.2.0"
solana-program-entrypoint = "^2.2.0"
solana-transaction = "^2.2.0"
solana-program-error = "^2.2.0"
solana-transaction-status = "^2.2.0"
spl-pod = "^0.3.0"
spl-stake-pool = "^2.0.0"
spl-token = "^6.0.0"
spl-token-2022 = "^9.0.0"
spl-type-length-value = "^0.8.0"
spl-token-group-interface = "^0.6.0"
spl-token-metadata-interface = "^0.7.0"
strum = "^0.27"
strum_macros = "^0.27"
tar = "^0.4.0"
tempfile = "^3.5.0"
thiserror = "^1.0.64"
tonic = "^0.12.1"
tonic-reflection = "^0.12.1"
tonic-build = "^0.12.1"
toml = "^0.8.0"
topograph =  "^0.4.0"
tokio-util = "^0.7"
tokio = "^1.37.0"
tracing = "^0.1.40"
zstd = "^0.13.0"
<<<<<<< HEAD
anyhow = "^1.0"
=======
bytemuck = "^1"
>>>>>>> f7ef7abd

yellowstone-fumarole-client = "^0.2.0"
yellowstone-grpc-client = { version = "9" }
yellowstone-grpc-proto = { version = "9", default-features = false }
yellowstone-vixen = { path = "crates/runtime", version = "0.5.1" }
yellowstone-vixen-stream = { path = "crates/stream", version = "0.1.1" }
yellowstone-vixen-core = { path = "crates/core", version = "0.5.1" }
yellowstone-vixen-mock = { path = "crates/mock", version = "0.5.1" }
yellowstone-vixen-parser = { path = "crates/parser", version = "0.5.1" }
yellowstone-vixen-proto = { path = "crates/proto", version = "0.5.1" }

yellowstone-vixen-boop-parser = { path = "crates/boop-parser", version = "0.5.1" }
yellowstone-vixen-meteora-parser = { path = "crates/meteora-parser", version = "0.5.1" }
yellowstone-vixen-pumpfun-parser = { path = "crates/pumpfun-parser", version = "0.5.1" }
yellowstone-vixen-jupiter-swap-parser = { path = "crates/jupiter-swap-parser", version = "0.5.1" }
yellowstone-vixen-meteora-amm-parser = { path = "crates/meteora-amm-parser", version = "0.5.1" }
yellowstone-vixen-meteora-dbc-parser = { path = "crates/meteora-dbc-parser", version = "0.5.1" }
yellowstone-vixen-meteora-pools-parser = { path = "crates/meteora-pools-parser", version = "0.5.1" }
yellowstone-vixen-meteora-vault-parser = { path = "crates/meteora-vault-parser", version = "0.5.1" }
yellowstone-vixen-moonshot-parser = { path = "crates/moonshot-parser", version = "0.5.1" }
yellowstone-vixen-orca-whirlpool-parser = { path = "crates/orca-whirlpool-parser", version = "0.5.1" }
yellowstone-vixen-raydium-cpmm-parser = { path = "crates/raydium-cpmm-parser", version = "0.5.1" }
yellowstone-vixen-pump-swaps-parser = { path = "crates/pump-swaps-parser", version = "0.5.1" }
yellowstone-vixen-raydium-clmm-parser = { path = "crates/raydium-clmm-parser", version = "0.5.1" }
yellowstone-vixen-raydium-amm-v4-parser = { path = "crates/raydium-amm-v4-parser", version = "0.5.1" }
yellowstone-vixen-kamino-limit-orders-parser = { path = "crates/kamino-limit-orders-parser", version = "0.5.1" }
yellowstone-vixen-raydium-launchpad-parser = { path = "crates/raydium-launchpad-parser", version = "0.5.1" }
yellowstone-vixen-virtuals-parser = { path = "crates/virtuals-parser", version = "0.5.1" }

# Sources
yellowstone-vixen-solana-rpc-source = { path = "crates/solana-rpc-source", version = "0.3.1" }
yellowstone-vixen-yellowstone-grpc-source = { path = "crates/yellowstone-grpc-source", version = "0.3.1" }
yellowstone-vixen-yellowstone-fumarole-source = { path = "crates/yellowstone-fumarole-source", version = "0.3.1" }
yellowstone-vixen-solana-snapshot-source = { path = "crates/solana-snapshot-source", version = "0.3.1" }
yellowstone-vixen-jetstream-source = { path = "crates/jetstreamer-source", version = "0.3.1" }<|MERGE_RESOLUTION|>--- conflicted
+++ resolved
@@ -72,11 +72,7 @@
 tokio = "^1.37.0"
 tracing = "^0.1.40"
 zstd = "^0.13.0"
-<<<<<<< HEAD
-anyhow = "^1.0"
-=======
 bytemuck = "^1"
->>>>>>> f7ef7abd
 
 yellowstone-fumarole-client = "^0.2.0"
 yellowstone-grpc-client = { version = "9" }
