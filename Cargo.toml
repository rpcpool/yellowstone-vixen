[workspace]
members = ["crates/*", "examples/*"]
exclude = []
resolver = "2"

[workspace.package]
authors = ["Triton One", "ABK-Labs"]
edition = "2021"
license = "MIT"
version = "0.6.0"
repository = "https://github.com/rpcpool/yellowstone-vixen"
publish = false


[workspace.dependencies]
async-trait = "^0.1"
borsh = "1.5.5"
bs58 = "^0.5.1"
hex = "^0.4.3"
bytesize = "^2.0.0"
base64 = "^0.22.1"
clap = "^4.5.4"
codama-nodes = "^0.6"
futures = "^0.3.31"
futures-channel = "^0.3.31"
futures-util = "^0.3.31"
num-derive = "^0.4.0"
num-traits = "^0.2.0"
opentelemetry = "^0.24.0"
pin-project-lite = "^0.2.0"
prettyplease = "^0.2"
proc-macro2 = "^1"
prometheus = "^0.14.0"
prost = "^0.13.1"
prost-build = "^0.13.1"
prost-types = "^0.13.1"
protobuf-src = "^1.0.0"
regex = "^1.11.0"
rustls = "^0.23.0"
serde = "^1.0.198"
serde_json = "^1.0.0"
smallvec = "^1.14.0"
solana-account = "^2.2.0"
solana-accounts-db = "^2.2.0"
solana-account-decoder-client-types = "^2.2.0"
solana-client = "^2.2.0"
solana-commitment-config = "^2.2.0"
solana-sdk = "^2.2.0"
solana-rpc-client-api = "^2.2.0"
solana-account-info = "^2.2.0"
solana-cpi = "^2.2.0"
solana-decode-error = "^2.2.0"
solana-pubkey = "^2.2.0"
solana-instruction = "^2.2.0"
solana-msg = "^2.2.0"
solana-program-entrypoint = "^2.2.0"
solana-transaction = "^2.2.0"
solana-program-error = "^2.2.0"
solana-transaction-status = "^2.2.0"
spl-pod = "^0.3.0"
spl-stake-pool = "^2.0.0"
spl-token = "^6.0.0"
spl-token-2022 = "^9.0.0"
spl-type-length-value = "^0.8.0"
spl-token-group-interface = "^0.6.0"
spl-token-metadata-interface = "^0.7.0"
strum = "^0.27"
strum_macros = "^0.27"
syn = { version = "2", default-features = false }
tar = "^0.4.0"
tempfile = "^3.5.0"
thiserror = "^1.0.64"
tonic = "^0.12.1"
tonic-reflection = "^0.12.1"
tonic-build = "^0.12.1"
toml = "^0.8.0"
<<<<<<< HEAD
topograph =  "^0.4.0"
tokio-util = "^0.7"
=======
topograph = "^0.4.0"
>>>>>>> f68e8fce
tokio = "^1.37.0"
tracing = "^0.1.40"
quote = "1"
zstd = "^0.13.0"
bytemuck = "^1"
anyhow = "^1.0"
# Jetstreamer dependencies
jetstreamer-firehose = "0.1"
jetstreamer-utils = "0.1"
# HTTP server for metrics
warp = "0.3"

yellowstone-fumarole-client = "^0.2.0"
yellowstone-grpc-client = { version = "9" }
yellowstone-grpc-proto = { version = "9", default-features = false }
yellowstone-vixen = { path = "crates/runtime", version = "0.6.0" }
yellowstone-vixen-proc-macro = { path = "crates/proc-macro", version = "0.6.0" }
yellowstone-vixen-stream = { path = "crates/stream", version = "0.6.0" }
yellowstone-vixen-core = { path = "crates/core", version = "0.6.0" }
yellowstone-vixen-mock = { path = "crates/mock", version = "0.6.0" }
yellowstone-vixen-parser = { path = "crates/parser", version = "0.6.0" }
yellowstone-vixen-proto = { path = "crates/proto", version = "0.6.0" }

yellowstone-vixen-boop-parser = { path = "crates/boop-parser", version = "0.6.0" }
yellowstone-vixen-meteora-parser = { path = "crates/meteora-parser", version = "0.6.0" }
yellowstone-vixen-pumpfun-parser = { path = "crates/pumpfun-parser", version = "0.6.0" }
yellowstone-vixen-jupiter-swap-parser = { path = "crates/jupiter-swap-parser", version = "0.6.0" }
yellowstone-vixen-meteora-amm-parser = { path = "crates/meteora-amm-parser", version = "0.6.0" }
yellowstone-vixen-meteora-dbc-parser = { path = "crates/meteora-dbc-parser", version = "0.6.0" }
yellowstone-vixen-meteora-pools-parser = { path = "crates/meteora-pools-parser", version = "0.6.0" }
yellowstone-vixen-meteora-vault-parser = { path = "crates/meteora-vault-parser", version = "0.6.0" }
yellowstone-vixen-moonshot-parser = { path = "crates/moonshot-parser", version = "0.6.0" }
yellowstone-vixen-orca-whirlpool-parser = { path = "crates/orca-whirlpool-parser", version = "0.6.0" }
yellowstone-vixen-raydium-cpmm-parser = { path = "crates/raydium-cpmm-parser", version = "0.6.0" }
yellowstone-vixen-pump-swaps-parser = { path = "crates/pump-swaps-parser", version = "0.6.0" }
yellowstone-vixen-raydium-clmm-parser = { path = "crates/raydium-clmm-parser", version = "0.6.0" }
yellowstone-vixen-raydium-amm-v4-parser = { path = "crates/raydium-amm-v4-parser", version = "0.6.0" }
yellowstone-vixen-kamino-limit-orders-parser = { path = "crates/kamino-limit-orders-parser", version = "0.6.0" }
yellowstone-vixen-raydium-launchpad-parser = { path = "crates/raydium-launchpad-parser", version = "0.6.0" }
yellowstone-vixen-virtuals-parser = { path = "crates/virtuals-parser", version = "0.6.0" }

# Sources
<<<<<<< HEAD
yellowstone-vixen-solana-rpc-source = { path = "crates/solana-rpc-source", version = "0.3.1" }
yellowstone-vixen-yellowstone-grpc-source = { path = "crates/yellowstone-grpc-source", version = "0.3.1" }
yellowstone-vixen-yellowstone-fumarole-source = { path = "crates/yellowstone-fumarole-source", version = "0.3.1" }
yellowstone-vixen-solana-snapshot-source = { path = "crates/solana-snapshot-source", version = "0.3.1" }
yellowstone-vixen-jetstream-source = { path = "crates/jetstreamer-source", version = "0.3.1" }
=======
yellowstone-vixen-solana-rpc-source = { path = "crates/solana-rpc-source", version = "0.6.0" }
yellowstone-vixen-yellowstone-grpc-source = { path = "crates/yellowstone-grpc-source", version = "0.6.0" }
yellowstone-vixen-yellowstone-fumarole-source = { path = "crates/yellowstone-fumarole-source", version = "0.6.0" }
yellowstone-vixen-solana-snapshot-source = { path = "crates/solana-snapshot-source", version = "0.6.0" }
>>>>>>> f68e8fce
<|MERGE_RESOLUTION|>--- conflicted
+++ resolved
@@ -74,12 +74,7 @@
 tonic-reflection = "^0.12.1"
 tonic-build = "^0.12.1"
 toml = "^0.8.0"
-<<<<<<< HEAD
-topograph =  "^0.4.0"
-tokio-util = "^0.7"
-=======
 topograph = "^0.4.0"
->>>>>>> f68e8fce
 tokio = "^1.37.0"
 tracing = "^0.1.40"
 quote = "1"
@@ -122,15 +117,7 @@
 yellowstone-vixen-virtuals-parser = { path = "crates/virtuals-parser", version = "0.6.0" }
 
 # Sources
-<<<<<<< HEAD
-yellowstone-vixen-solana-rpc-source = { path = "crates/solana-rpc-source", version = "0.3.1" }
-yellowstone-vixen-yellowstone-grpc-source = { path = "crates/yellowstone-grpc-source", version = "0.3.1" }
-yellowstone-vixen-yellowstone-fumarole-source = { path = "crates/yellowstone-fumarole-source", version = "0.3.1" }
-yellowstone-vixen-solana-snapshot-source = { path = "crates/solana-snapshot-source", version = "0.3.1" }
-yellowstone-vixen-jetstream-source = { path = "crates/jetstreamer-source", version = "0.3.1" }
-=======
 yellowstone-vixen-solana-rpc-source = { path = "crates/solana-rpc-source", version = "0.6.0" }
 yellowstone-vixen-yellowstone-grpc-source = { path = "crates/yellowstone-grpc-source", version = "0.6.0" }
 yellowstone-vixen-yellowstone-fumarole-source = { path = "crates/yellowstone-fumarole-source", version = "0.6.0" }
-yellowstone-vixen-solana-snapshot-source = { path = "crates/solana-snapshot-source", version = "0.6.0" }
->>>>>>> f68e8fce
+yellowstone-vixen-solana-snapshot-source = { path = "crates/solana-snapshot-source", version = "0.6.0" }