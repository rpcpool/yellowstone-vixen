[toolchain]
<<<<<<< HEAD
channel = "1.90"
=======
channel = "1.89.0"
>>>>>>> f68e8fce
components = ["rustfmt", "clippy"]
targets = []
profile = "minimal"<|MERGE_RESOLUTION|>--- conflicted
+++ resolved
@@ -1,9 +1,5 @@
 [toolchain]
-<<<<<<< HEAD
-channel = "1.90"
-=======
 channel = "1.89.0"
->>>>>>> f68e8fce
 components = ["rustfmt", "clippy"]
 targets = []
 profile = "minimal"