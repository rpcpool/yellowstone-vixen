--- conflicted
+++ resolved
@@ -12,18 +12,9 @@
 use clap::Parser as _;
 use tracing_subscriber::{layer::SubscriberExt, util::SubscriberInitExt};
 use vixen::{handler, HandlerManager, HandlerManagers};
-<<<<<<< HEAD
-use yellowstone_vixen as vixen;
+use yellowstone_vixen::{self as vixen, metrics::MetricsFactory};
 use yellowstone_vixen_parser::ix_parser::{
-    token_program::TokenProgramIxParser,
-    token_extensions::TokenExtensionProgramIxParser
-=======
-use yellowstone_vixen::{self as vixen, metrics::MetricsFactory};
-use yellowstone_vixen_parser::{
-    token_extensions::TokenExtensionProgramParser, token_program::TokenProgramParser,
-};
->>>>>>> e77e8970
-
+    token_extensions::TokenExtensionProgramIxParser, token_program::TokenProgramIxParser,
 };
 #[derive(clap::Parser)]
 #[command(version, author, about)]
@@ -54,32 +45,13 @@
     vixen::Runtime::builder()
         .opts(config)
         .manager(HandlerManagers {
-            account:
-            //  HandlerManager::new([
-            //     handler::boxed(vixen::HandlerPack::new(TokenExtensionProgramParser, [
-            //         Handler,
-            //     ])),
-            //     handler::boxed(vixen::HandlerPack::new(TokenProgramParser, [Handler])),
-            // ]),
-            HandlerManager::empty(),
-            transaction: 
-            // HandlerManager::new([handler::boxed(vixen::HandlerPack::new(
-            //     TokenProgramIxParser,
-            //     [Handler],
-            // ))]),
-            HandlerManager::empty(),
-
-            //instruction : 
-            // HandlerManager::new([handler::boxed(vixen::HandlerPack::new(
-            //     TokenExtensionProgramIxParser,
-            //     [Handler],
-            // )), 
-            // handler::boxed(vixen::HandlerPack::new(
-            //     TokenProgramIxParser,
-            //     [Handler],
-            // ))]),
-    
-            
+            account: HandlerManager::new([
+                handler::boxed(vixen::HandlerPack::new(TokenExtensionProgramParser, [
+                    Handler,
+                ])),
+                handler::boxed(vixen::HandlerPack::new(TokenProgramParser, [Handler])),
+            ]),
+            transaction: HandlerManager::empty(),
         })
         .metrics(vixen::metrics::prometheus_mod::Prometheus::create().unwrap())
         .build()
